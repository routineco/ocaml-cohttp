--- conflicted
+++ resolved
@@ -31,11 +31,7 @@
   "base" {>= "v0.11.0"}
   "core" {with-test}
   "cohttp"
-<<<<<<< HEAD
   "conduit-async" {>="1.2.0"}
-=======
-  "conduit-async" {>= "1.0.3"}
->>>>>>> a74bddce
   "magic-mime"
   "logs"
   "fmt" {>= "0.8.2"}
